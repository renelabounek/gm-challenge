#!/usr/bin/env python

import sys, os, shutil, subprocess, time
import numpy as np
import pandas as pd


class Param:
    def __init__(self):
        parameters = sys.argv[:]

        self.dir_data = os.path.dirname(parameters[2])
        self.num = parameters[1]

        self.file_1 = parameters[2]
        self.file_2 = parameters[3]

        self.filename_1 = os.path.basename(parameters[2])
        self.filename_2 = os.path.basename(parameters[3])

        self.volume_1 = self.filename_1.split(os.extsep)[0]
        self.volume_2 = self.filename_2.split(os.extsep)[0]
        self.ext = '.'.join(self.filename_1.split(os.extsep)[1:])

def err(output):
    status = output.communicate()

    if output.returncode != 0:
        print(status[0])

def main():
    program = "WMGM"
    dir_data = param.dir_data
    num = param.num
    file_1 = param.file_1
    file_2 = param.file_2
    volume_1 = param.volume_1
    volume_2 = param.volume_2
    ext = param.ext
    output_dir = os.path.join(dir_data + '/' + num + '_' + program)

    if not os.path.isdir(output_dir):
        os.makedirs(output_dir)

    shutil.copy2(file_1, output_dir)
    shutil.copy2(file_2, output_dir)

    os.chdir(output_dir)

    # Register image 2 to image 1
    register = subprocess.Popen(
        ["sct_register_multimodal", "-i", file_2, "-d", file_1, "-param", "step=1,type=im,algo=rigid", "-x", "nn", "-o",
         os.path.join(volume_2 + '_reg' + '.' + ext)], stdin=None, stdout=subprocess.PIPE, stderr=subprocess.STDOUT)
    register.wait()
    err(register)

    # Segment spinal cord
<<<<<<< HEAD
    seg_sc_v1 = subprocess.Popen(["sct_deepseg_sc", "-i", os.path.join(volume_1 + '.' + ext), "-c", "t2s", "-qc", "./qc"], stdin=None, stdout=subprocess.PIPE, stderr=subprocess.STDOUT)
    seg_sc_v1.wait()
    err(seg_sc_v1)
=======
    if not os.path.exists(os.path.join(output_dir,volume_1 + '_seg_manual' + '.' + ext)):
        seg_sc_v1 = subprocess.Popen(["sct_deepseg_sc", "-i", os.path.join(volume_1 + '.' + ext), "-c", "t2s"], stdin=None, stdout=subprocess.PIPE, stderr=subprocess.STDOUT)
        seg_sc_v1.wait()
        err(seg_sc_v1)
>>>>>>> ab3098cc

    # Segment gray matter
    if not os.path.exists(os.path.join(output_dir,volume_1 + '_gmseg_manual' + '.' + ext)):
        seg_gm_v1 = subprocess.Popen(["sct_deepseg_gm", "-i", os.path.join(volume_1 + '.' + ext)], stdin=None, stdout=subprocess.PIPE, stderr=subprocess.STDOUT)
        seg_gm_v1.wait()
        err(seg_gm_v1)

    # Move cord and gray matter segmentations into a separate folder to be returned to the user
    segmentations = os.path.join(output_dir + '/segmentations')
    if not os.path.exists(segmentations):
        os.makedirs('segmentations')

    shutil.copy2(os.path.join(volume_1 + '_seg' + '.' + ext), segmentations)
    shutil.copy2(os.path.join(volume_1 + '_gmseg' + '.' + ext), segmentations)

<<<<<<< HEAD
=======
    if os.path.exists(os.path.join(output_dir,volume_1 + '_seg_manual' + '.' + ext)):
        shutil.copy2(os.path.join(volume_1 + '_seg_manual' + '.' + ext), segmentations)
        shutil.copy2(os.path.join(volume_1 + '_gmseg_manual' + '.' + ext), segmentations)

>>>>>>> ab3098cc
    # Generate white matter segmentation
    if not os.path.exists(os.path.join(volume_1 + '_wmseg_manual' + '.' + ext)):
        seg_wm_v1 = subprocess.Popen(["sct_maths", "-i", os.path.join(volume_1 + '_seg' + '.' + ext), "-sub",
                             os.path.join(volume_1 + '_gmseg' + '.' + ext), "-o",
                             os.path.join(volume_1 + '_wmseg' + '.' + ext)], stdin=None, stdout=subprocess.PIPE, stderr=subprocess.STDOUT)
        seg_wm_v1.wait()
        err(seg_wm_v1)

<<<<<<< HEAD
    ########## Analysis: compute metrics
=======
    # Analysis: compute metrics
>>>>>>> ab3098cc

    # Initialize data frame for reporting results
    results = pd.DataFrame(np.nan, index=['SNR', 'Contrast', 'Sharpness'], columns=['Metric Value'])

    #------- SNR -------
    concat = subprocess.Popen(
        ["sct_image", "-i", os.path.join(volume_1 + '.' + ext + ',' + volume_2 + '_reg' + '.' + ext), "-concat", "t",
         "-o", "t2s_concat.nii.gz"], stdin=None, stdout=subprocess.PIPE, stderr=subprocess.STDOUT)
    concat.wait()
    err(concat)

    if not os.path.exists(os.path.join(output_dir,volume_1 + '_seg_manual' + '.' + ext)):
        snr = subprocess.Popen(
        ["sct_compute_snr", "-i", "t2s_concat.nii.gz", "-m", os.path.join(volume_1 + '_seg' + '.' + ext), "-vol",
         "0,1"], stdin=None, stdout=subprocess.PIPE, stderr=subprocess.STDOUT)
        snr.wait()
    else:
        snr = subprocess.Popen(
        ["sct_compute_snr", "-i", "t2s_concat.nii.gz", "-m", os.path.join(volume_1 + '_seg_manual' + '.' + ext), "-vol",
         "0,1"], stdin=None, stdout=subprocess.PIPE, stderr=subprocess.STDOUT)
        snr.wait()

    if snr.returncode != 0:
        print(snr.communicate()[0])

    snr_output = snr.communicate()[0]
    snr_results = snr_output.split("SNR_diff =")

    results.loc['SNR'] = snr_results[1].strip()

    #------- Contrast -------
    if not os.path.exists(os.path.join(output_dir,volume_1 + '_gmseg_manual' + '.' + ext)):
        mean_wm = subprocess.Popen(["sct_extract_metric", "-i", os.path.join(volume_1 + '.' + ext), "-f",
                             os.path.join(volume_1 + '_wmseg' + '.' + ext), "-method", "max", "-o", "mean_wm.txt"], stdin=None, stdout=subprocess.PIPE, stderr=subprocess.STDOUT)
        mean_wm.wait()
        err(mean_wm)

        mean_gm = subprocess.Popen(["sct_extract_metric", "-i", os.path.join(volume_1 + '.' + ext), "-f",
                             os.path.join(volume_1 + '_gmseg' + '.' + ext), "-method", "max", "-o", "mean_gm.txt"], stdin=None, stdout=subprocess.PIPE, stderr=subprocess.STDOUT)
        mean_gm.wait()
        err(mean_gm)
    else:
        mean_wm = subprocess.Popen(["sct_extract_metric", "-i", os.path.join(volume_1 + '.' + ext), "-f",
                             os.path.join(volume_1 + '_wmseg_manual' + '.' + ext), "-method", "max", "-o", "mean_wm.txt"], stdin=None, stdout=subprocess.PIPE, stderr=subprocess.STDOUT)
        mean_wm.wait()
        err(mean_wm)

        mean_gm = subprocess.Popen(["sct_extract_metric", "-i", os.path.join(volume_1 + '.' + ext), "-f",
                             os.path.join(volume_1 + '_gmseg_manual' + '.' + ext), "-method", "max", "-o", "mean_gm.txt"], stdin=None, stdout=subprocess.PIPE, stderr=subprocess.STDOUT)
        mean_gm.wait()
        err(mean_gm)

    with open("mean_wm.txt") as file:
        output_wm = file.readlines()

    mean_wm_results = output_wm[-1].split(",")

    with open("mean_gm.txt") as file:
        output_gm = file.readlines()

    mean_gm_results = output_gm[-1].split(",")

    contrast = abs(float(mean_wm_results[3]) - float(mean_gm_results[3])) / min([float(mean_wm_results[3]), float(mean_gm_results[3])])

    results.loc['Contrast'] = contrast

    #------- Sharpness -------
    laplacian = subprocess.Popen(["sct_maths", "-i", os.path.join(volume_1 + '.' + ext), "-laplacian", "3", "-o",
                             os.path.join(volume_1 + '_lap' + '.' + ext)], stdin=None, stdout=subprocess.PIPE, stderr=subprocess.STDOUT)
    laplacian.wait()
    err(laplacian)

    if not os.path.exists(os.path.join(output_dir,volume_1 + '_seg_manual' + '.' + ext)):
        mean_lap = subprocess.Popen(["sct_extract_metric", "-i", os.path.join(volume_1 + '_lap' + '.' + ext), "-f",
                             os.path.join(volume_1 + '_seg' + '.' + ext), "-method", "max", "-o", "sharpness.txt"], stdin=None, stdout=subprocess.PIPE, stderr=subprocess.STDOUT)
        mean_lap.wait()
        err(mean_lap)
    else:
        mean_lap = subprocess.Popen(["sct_extract_metric", "-i", os.path.join(volume_1 + '_lap' + '.' + ext), "-f",
                             os.path.join(volume_1 + '_seg_manual' + '.' + ext), "-method", "max", "-o", "sharpness.txt"], stdin=None, stdout=subprocess.PIPE, stderr=subprocess.STDOUT)
        mean_lap.wait()
        err(mean_lap)

    with open("sharpness.txt") as file:
        output_sharp = file.readlines()

    sharpness = output_sharp[-1].split(",")

    results.loc['Sharpness'] = sharpness[3]

    if os.path.isfile(os.path.join(num + '_' + program + '_results' + '.txt')):
        os.remove(os.path.join(num + '_' + program + '_results' + '.txt'))

    results.columns = ['']

    results_to_return = open(os.path.join(num + '_' + program + '_results' + '.txt'), 'w')
    results_to_return.write('The following metric values were calculated:\n')
    results_to_return.write(results.__repr__())
    results_to_return.write('\n\nA text file containing this information, as well as the image segmentations, is available for download through the link below. Please note that these are the intermediate results (automatically processed). We acknowledge that manual adjustment of the cord and gray matter segmentations might be necessary. They will be performed in the next few days, and the final results will be sent back to you.\n')
    results_to_return.close()

    # Copy text file containing results to segmentations folder
    shutil.copy2(os.path.join(num + '_' + program + '_results' + '.txt'), os.path.join(output_dir + '/segmentations'))

    # Create ZIP file of segmentation results
    shutil.make_archive(os.path.join(num + '_' + program + '_results'), 'zip', os.path.join(output_dir + '/segmentations'))

    # Move results files to data directory 
    if os.path.isfile(os.path.join(dir_data + '/' + num + '_' + program + '_results' + '.txt')):
        os.remove(os.path.join(dir_data + '/' + num + '_' + program + '_results' + '.txt'))
    shutil.move(os.path.join(output_dir + '/segmentations/' + num + '_' + program + '_results' + '.txt'), os.path.join(dir_data  + '/' + num + '_' + program + '.txt'))

    if os.path.isfile(os.path.join(dir_data + '/' + num + '_' + program + '_results' + '.zip')):
        os.remove(os.path.join(dir_data + '/' + num + '_' + program + '_results' + '.zip'))
    shutil.move(os.path.join(num + '_' + program + '_results' + '.zip'), os.path.join(dir_data  + '/' + num + '_' + program + '.zip'))

if __name__ == "__main__":
    param = Param()
    main()<|MERGE_RESOLUTION|>--- conflicted
+++ resolved
@@ -55,16 +55,10 @@
     err(register)
 
     # Segment spinal cord
-<<<<<<< HEAD
-    seg_sc_v1 = subprocess.Popen(["sct_deepseg_sc", "-i", os.path.join(volume_1 + '.' + ext), "-c", "t2s", "-qc", "./qc"], stdin=None, stdout=subprocess.PIPE, stderr=subprocess.STDOUT)
-    seg_sc_v1.wait()
-    err(seg_sc_v1)
-=======
     if not os.path.exists(os.path.join(output_dir,volume_1 + '_seg_manual' + '.' + ext)):
         seg_sc_v1 = subprocess.Popen(["sct_deepseg_sc", "-i", os.path.join(volume_1 + '.' + ext), "-c", "t2s"], stdin=None, stdout=subprocess.PIPE, stderr=subprocess.STDOUT)
         seg_sc_v1.wait()
         err(seg_sc_v1)
->>>>>>> ab3098cc
 
     # Segment gray matter
     if not os.path.exists(os.path.join(output_dir,volume_1 + '_gmseg_manual' + '.' + ext)):
@@ -80,13 +74,10 @@
     shutil.copy2(os.path.join(volume_1 + '_seg' + '.' + ext), segmentations)
     shutil.copy2(os.path.join(volume_1 + '_gmseg' + '.' + ext), segmentations)
 
-<<<<<<< HEAD
-=======
     if os.path.exists(os.path.join(output_dir,volume_1 + '_seg_manual' + '.' + ext)):
         shutil.copy2(os.path.join(volume_1 + '_seg_manual' + '.' + ext), segmentations)
         shutil.copy2(os.path.join(volume_1 + '_gmseg_manual' + '.' + ext), segmentations)
 
->>>>>>> ab3098cc
     # Generate white matter segmentation
     if not os.path.exists(os.path.join(volume_1 + '_wmseg_manual' + '.' + ext)):
         seg_wm_v1 = subprocess.Popen(["sct_maths", "-i", os.path.join(volume_1 + '_seg' + '.' + ext), "-sub",
@@ -95,12 +86,7 @@
         seg_wm_v1.wait()
         err(seg_wm_v1)
 
-<<<<<<< HEAD
-    ########## Analysis: compute metrics
-=======
     # Analysis: compute metrics
->>>>>>> ab3098cc
-
     # Initialize data frame for reporting results
     results = pd.DataFrame(np.nan, index=['SNR', 'Contrast', 'Sharpness'], columns=['Metric Value'])
 
